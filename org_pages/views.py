from typing import Any, TypeVar
from django.db.models import Model, QuerySet
from django.http import Http404, HttpResponse
from django.shortcuts import redirect
from django.views.generic import ListView, DetailView, UpdateView, CreateView
from django.contrib.auth.mixins import LoginRequiredMixin
from django.conf import settings
from django.db.models import Q, QuerySet
from django.contrib.postgres.search import SearchQuery, SearchVector, SearchRank
from .models import (
    DiversityFocus,
    Organization,
    Location,
    TechnologyFocus,
    SuggestedEdit,
    ViolationReport,
)
from .forms import (
    OrgForm,
    CreateOrgForm,
    SuggestEditForm,
    ViolationReportForm,
)

def is_organizer(user: object, org:object) -> bool:
    """Check if a user is authenticated and an organizer of an organization.

    Args:
        user (object):
        org (object):

    Returns:
        bool

    """
    if not user.is_authenticated:
        return False

    if org.parent and user in org.parent.organizers.all():
        return True

    if user in org.organizers.all():
        return True

    if user.is_superuser:
        return True
    
    return False

_context = TypeVar('_context', bound=dict)

# Create your views here.
class HomePageView(ListView):
    """
    The Home Page showing featured organizations and a map of all organizations.

    Inheritance:
        ListView: Base class for generic views that display a list of objects.

    """
    
    template_name = "home.html"
    model = Organization

<<<<<<< HEAD
    def get_queryset(self) -> QuerySet[Organization]:
        """Return the organizations where the is_featured flag is True."""
        return self.model.objects.filter(is_featured=True) \
            .exclude(parent=None).values('parent__name', 'parent__slug') \
            .distinct().order_by()

    def get_context_data(self, **kwargs):
=======
    def get_context_data(self, **kwargs) -> _context:
        """
        Add featured_orgs, their parents, and the map trigger for `is_featured` flag

        context values added:
            featured_orgs (list): A list of featured organizations #TODO: #28 make this the queryset using `def get_queryset()`
        """        
>>>>>>> 8b8a3c43
        context = super().get_context_data(**kwargs)

        # Could this be the queryset since the aggs is still a queryset?
        context['aggs'] = [self.model.objects.get(name=obj['parent__name']) for obj in self.object_list]
        context["map"] = "is_featured=True"
        context["AZURE_MAPS_KEY"] = settings.AZURE_MAPS_KEY
        return context


class SearchResultsView(ListView):
    """
    Returns the results of a search query.

    Inheritance:
        ListView: Base class for generic views that display a list of objects.

    """
    template_name = "search_results.html"
    model = Organization

    def get_queryset(self) -> SearchQuery:
        """
        Test search based on existed entrys in the database.
        Checks Organization, Location, DiversityFocus and TechnologyFocus objects.
        Returns a full text search on those models if nothing is a match.

        Args:
            self (undefined):

        Returns:
            SearchQuery: The query object
        """
        
        query = self.request.GET.get("q")

        if name_match := Organization.objects.filter(name__iexact=query):
            return name_match

        if name_match := Organization.objects.filter(name__icontains=query):
            return name_match

        if location_match := Organization.objects.filter(
            Q(location__name=query) | Q(location__region=query) | Q(location__country=query)
        ):
            return location_match

        if diversity_match := Organization.objects.filter(diversity_focus__name=query):
            return diversity_match

        if techonology_match := Organization.objects.filter(technology_focus__name=query):
            return techonology_match

        # Create vectors for search
        query = SearchQuery(self.request.GET.get("q"), search_type="websearch")
        vector = (
            SearchVector("diversity_focus__name", weight="B")
            + SearchVector("technology_focus__name", weight="B")
            + SearchVector("location__name", weight="C")
            + SearchVector("location__region", weight="C")
            + SearchVector("location__country", weight="C")
        )
        queryset = (
            Organization.objects.annotate(
                rank=SearchRank(vector, query, weights=[0.1, 0.3, 0.6, 1.0]),
            )
            .filter(rank__gte=0.4)
            .order_by("-rank")
            .distinct()
        )
        return queryset

    def get_context_data(self, **kwargs) -> _context:
        """
        Add the search query and the parents aggregates to the context.
        """
        context = super().get_context_data(**kwargs)
        context["query"] = self.request.GET.get("q")
        context["parents"] = self.object_list.values("parent__name").distinct()
        return context


class OrgListView(ListView):
    """
    Returns a list of all organizations.

    Inheritance:
        ListView: base class for generic views that display a list of objects.
    """
    template_name = "org_list.html"
    model = Organization


class OrgDetailView(DetailView):
    """
    Returns an organization's detail page.

    Inheritance:
        DetailView: base class for generic views that display a list of objects.
    """
    template_name = "orgs/detail.html"
    model = Organization
    form_class = CreateOrgForm
    
    def get_context_data(self, **kwargs) -> _context:
        """
        Add the organization's parent and children to the context.
        Enable the map for all of the orgs children.
        Uses focuses and focus parents to build similar organizations.
        """
        context = super().get_context_data(**kwargs)
        context['is_organizer'] = is_organizer(self.request.user, self.object) or self.request.user.is_superuser

        if children := self.model.objects.filter(parent=self.object):
            context["children"] = children.order_by("location__country", "location__name")
            context["map"] = f"parent={self.object.pk}"
            context["AZURE_MAPS_KEY"] = settings.AZURE_MAPS_KEY
            
        else:
            diversity_focuses = []

            for focus in self.object.diversity_focus.all():
                if focus.parents:
                    for parent in focus.parents.all():
                        diversity_focuses.append(parent)

            diversity_focuses.extend(self.object.diversity_focus.all())
            technology_focuses = []
            for focus in self.object.technology_focus.all():
                if focus.parents:
                    for parent in focus.parents.all():
                        technology_focuses.append(parent)
            technology_focuses.extend(self.object.technology_focus.all())

            other_orgs = self.model.objects.filter(
                location=self.object.location,
            ).exclude(pk=self.object.pk)

            if diversity_focuses:
                other_orgs = other_orgs.filter(diversity_focus__in=diversity_focuses)

            if technology_focuses:
                other_orgs = other_orgs.filter(technology_focus__in=technology_focuses)
            context["other_orgs"] = other_orgs.distinct()
        return context


class CreateOrgView(LoginRequiredMixin, CreateView):
    """
    Create a new organization.

    Inheritance:
        LoginRequiredMixin: Requires the user to be logged in.
        CreateView: The Django view for creating a new object.
    """
    template_name = "orgs/create.html"
    model = Organization
    form_class = CreateOrgForm
    
    def get_success_url(self) -> str:
        """
        return the absolute url of the new organization.

        Returns:
            str: url of the new organization
        """
        return self.object.get_absolute_url()

    def post(self) -> HttpResponse:
        """
        Override the post method to add the user to the organization's list of organizers.

        Returns:
            HttpResponse: The page at the url of the new organization.
        """
        super().post()
        self.object.organizers.add(self.request.user)
        self.object.save()
        return redirect(self.get_success_url())


class SuggestEditView(UpdateView):
    """
    Form that allows users to suggest edits to an organization page.

    Inheritance:
        UpdateView (_type_): Django BaseView for updating an object.code
    """
    template_name = "orgs/update.html" # TODO:Create #20 Custom Template
    form_class = SuggestEditForm
    model = Organization 

    def get_success_url(self) -> str:
        """
        Return the absolute url of the organization.

        Returns:
            str: url of the organization
        """
        return self.object.get_absolute_url()
    
    def get_initial(self, *args, **kwargs) -> dict[str, Any]:
        """
        List all the tags, and organizers for the organization.

        Returns:
            dict[str, Any]: The initial data to pass into the form.
        """
        initial = super().get_initial(*args, **kwargs)
        initial["diversity_focus"] = (", ").join([x.name for x in self.object.diversity_focus.all()])
        initial["technology_focus"] = (", ").join([x.name for x in self.object.technology_focus.all()])
        initial["organizers"] = (", ").join([x.email for x in self.object.organizers.all()]) # TODO: #22 REMOVE NEED FOR THIS
        if self.object.location:
            location_fields = (
                self.object.location.name,
                self.object.location.region,
                self.object.location.country,
            )
            initial['location'] = ", ".join([x for x in location_fields if x])
        if self.object.parent:
            initial['parent'] = self.object.parent.name
    
        return initial

    def form_valid(self) -> HttpResponse:
        """
        Override the form_valid method to add the user to the suggested edit.

        Returns:
            HttpResponse: The page at the url of the organization.
        """
        user = self.request.user if self.request.user.is_authenticated else None
        report = dict(self.request.POST)
        report.pop("csrfmiddlewaretoken", None)
        report = SuggestedEdit(
            organization=self.object,
            report=report,
            user=user,
            )
        
        report.save()
        return redirect(self.get_success_url())


class ReportViolationView(CreateView):
    """
    View that allows users to report a violation of an organization.

    Inheritance:
        CreateView: Django BaseView for creating an object.
    """
    template_name = "orgs/report.html" # TODO:Create Custom Template
    form_class = ViolationReportForm
    model = ViolationReport

    def get_success_url(self) -> str:
        """
        Return the absolute url of the organization.

        Returns:
            str: absolute url of the organization
        """
        return self.object.get_absolute_url()

    def get_context_data(self, *args, **kwargs) -> _context:
        """Add the organization to the context"""
        context = super().get_context_data(*args, **kwargs)
        context["organization"] = Organization.objects.get(slug=self.kwargs['slug'])
        return context

    def form_valid(self, form: object) -> str:
        """
        Override the form_valid method to add the organization and user to the violation report 
        prior to returning the success_url

        Args:
            form (object): the form object

        Returns:
            str: success_url of the organization
        """
        obj = form.save(commit=False)
        obj.organization = Organization.objects.get(slug=self.kwargs['slug'])
        obj.user = self.request.user if self.request.user.is_authenticated else None
        return super().form_valid(form)
        

class UpdateOrgView(LoginRequiredMixin, UpdateView):
    """
    Update an existing organization.

    Inheritance:
        LoginRequiredMixin: Requires the user to be logged in.
        UpdateView: Django BaseView for updating an object.
    """
    template_name = "orgs/update.html"
    model = Organization
    form_class = OrgForm

    def get_initial(self, *args, **kwargs) -> dict[str, Any]:
        """
        Return the tags and organizers as strings in the form data.

        Returns:
            dict: initial data
        """
        initial = super().get_initial(*args, **kwargs)
        initial["diversity_focus"] = (", ").join([x.name for x in self.object.diversity_focus.all()])
        initial["technology_focus"] = (", ").join([x.name for x in self.object.technology_focus.all()])
        initial["organizers"] = (", ").join([x.email for x in self.object.organizers.all()])
    
        if self.object.parent:
            initial['parent'] = self.object.parent.name
    
        # Return the fetched data from Azure Maps instead of the supplied data from the users (initially)
        if self.object.location:
            location_fields = (
                self.object.location.name,
                self.object.location.region,
                self.object.location.country,
            )
            initial['location'] = ", ".join([x for x in location_fields if x])
        
        return initial
        
    def dispatch(self, request: object, *args, **kwargs) -> object:
        """
        Raise a 404 if user is not an organizer

        Args:
            request : the request object

        Raises:
            Http404: if user is not an organizer

        Returns:
            object: the default dispatch object
        """
        #TODO: #23 Can this be a TestMixin instead?

        if  is_organizer(request.user, self.get_object()):
            return super().dispatch(request, *args, **kwargs)
        raise Http404("You must be an organization member to update an organization.")
        

class ClaimOrgView(LoginRequiredMixin, DetailView):
    """
    Claim an organization if there are no organizers. This request must be reviewed.
    The DetailView is to gain access to the Organization object.

    Inheritance:
        LoginRequiredMixin (object): Requires the user to be logged in.
        DetailView (): Django BaseView for displaying a detail of an object.

    Returns:
        _type_: _description_

    TODO: Create a type request for suggested edits and make claiming an org as an option.
    """
    template_name = "orgs/claim.html"
    model = Organization

    def post(self, request: object, *args, **kwargs) -> str:
        """
        Override the post method to add the user to the organization as an organizer.

        WARNING: The logic for adding the user to the organization as an organizer has currently not been implemented and this should be live.

        Args:
            request (object): the request object

        Returns:
            str: the absolute url of the organization
        """
        self.object = self.get_object()

        if form.is_valid and request.user.is_authenticated:    
             # self.object.organizers.add(request.user)  DO NOT DO THIS AS IT WILL AUTOMATICALLY ADD THE USER AS AN ORGANIZER
            self.object.save()

        return redirect(self.object.get_absolute_url())


class LocationFilterView(ListView):
    """
    Filter the organizations by location.

    Inheritance:
        ListView: Django BaseView for displaying a list of objects.
    """
    template_name = "orgs/list.html"
    model = Organization

    def get_queryset(self) -> object:
        """
        Filter the organizations by location.

        Returns:
            object: QuerySet of organizations
        """
        return Organization.objects.filter(location__pk=self.kwargs["pk"])

    def get_context_data(self, **kwargs) -> _context:
        """Add the location to the context."""
        context = super().get_context_data(**kwargs)
        context["location"] = Location.objects.get(pk=self.kwargs["pk"])
        return context


class DiversityFocusView(ListView):
    """
    List of the diversity focuses.

    Inheritance:
        ListView: Django BaseView for displaying a list of objects.
    """
    template_name = "tags/list.html"
    model = DiversityFocus
    paginate_by=50

    def get_context_data(self, **kwargs) -> _context:
        """
        Add a focus and focus_filter to the context.
        This can be used to distinguish diversity focuses from other tags.
        """
        context = super().get_context_data(**kwargs)
        context['focus'] = 'diversity'
        context['focus_filter'] = 'diversity_filter'
        return context


class DiversityFocusFilterView(ListView):
    """
    List organizations based on the diversity focus.

    Inheritance:
        ListView: Django BaseView for displaying a list of objects.
    """
    template_name = "orgs/list.html"
    model = Organization
    paginate_by=50

    def get_queryset(self) -> dict[str, Any]:
        """
        Filter the organizations by the diversity focus and optionally the location.

        TODO: #25 Make this support multiple diversity focuses.

        Returns:
            dict: QuerySet of organizations
        """
        diversity=DiversityFocus.objects.get(name__iexact=self.kwargs["diversity"])
        queryset = Organization.objects.filter(diversity_focus=diversity)
        if location:=self.request.GET.get('location', None):
            return queryset.filter(location=location) # Disconnect and filter by location
        return queryset

    def get_context_data(self, **kwargs) -> _context:
        """
        Custom context data for the view to pass into the template. 
        
        These are the tags that are being added:
            tag: The Diversity Focus object that was passed in the url
            focus: The focus tag of the view, which is 'diversity'
            map: switch to turn on the map view and request geodata from the API for the queryset.
                NOTE: there was an issue passing geojson directly to the template, so this is a workaround.
    `       AZURE_MAPS_KEY: The key for the Azure Maps API. See #18
            location: (Optional) The location passed into the request.
        """
        context = super().get_context_data(**kwargs)
        context["tag"] = DiversityFocus.objects.get(name__iexact=self.kwargs["diversity"])
        context['focus'] = 'diversity'
        context["map"] = f"{context['focus']}_focus={context['tag'].id}"
        context["AZURE_MAPS_KEY"] = settings.AZURE_MAPS_KEY

        if location:=self.request.GET.get('location', None):
            context["location"] = Location.objects.get(pk=location)
            context["map"] += f"&location={location}"
        
        return context

class TechnologyFocusView(ListView):
    """
    List of the technology focuses.

    Inheritance:
        ListView: Django BaseView for displaying a list of objects.
    """
    template_name = "tags/list.html"
    model = TechnologyFocus
    paginate_by=50

    def get_context_data(self, **kwargs) -> _context:
        """
        Add a focus and focus_filter to the context.
        This can be used to distinguish diversity focuses from other tags.
        """
        context = super().get_context_data(**kwargs)
        context["focus"] = "technology"
        context['focus_filter'] = 'technology_filter'
        return context
    

class TechnologyFocusFilterView(ListView):
    """
    List organizations based on the technology focus.

    Inheritance:
        ListView: Django BaseView for displaying a list of objects.
    """
    template_name = "orgs/list.html"
    model = Organization
    paginate_by: int = 25

    def get_queryset(self) -> dict[str, Any]:
        """
        Filter the organizations by the technology focus and optionally the location.

        Returns:
            object: QuerySet of organizations
        """
        orgs = Organization.objects.filter(technology_focus__name__iexact=self.kwargs["technology"])
        
        if location:=self.request.GET.get('location', None):
            return orgs.filter(location__pk=location)
        
        return orgs

    def get_context_data(self, **kwargs) -> _context:

        """
        Custom context data for the view to pass into the template. 

        NOTE: With most of this functionality being a duplicate of the DiversityFocusFilterView, a custom ViewClass could be DRYer solution.
        See #26
        """

        context = super().get_context_data(**kwargs)
        context["focus"] = "technology"
        context["tag"] = TechnologyFocus.objects.get(name__iexact=self.kwargs["technology"])
        context["map"] = f"{context['focus']}_focus={context['tag'].id}"
        context["AZURE_MAPS_KEY"] = settings.AZURE_MAPS_KEY


        if location:=self.kwargs.get('location', None):
            context["location"] = Location.objects.get(pk=location)
            context["map"] += f"&location={location}"
            
        return context


class OnlineDiversityFocusFilterView(ListView):
    """
    A filterview ListViews but for when the organization is online_only
    
    NOTE: This could inherit from the list view.

    """
    template_name = "orgs/list.html"
    model = Organization

    def get_queryset(self) -> dict[str, Any]:
        """Filter the organizations by the online_only and optionally the location."""
        return Organization.objects.filter(online_only=True).filter(diversity_focus=self.kwargs["diversity"])

    def get_context_data(self, **kwargs) -> _context:
        """Set the location to `Online`"""
        context = super().get_context_data(**kwargs)
        context["location"] = "Online"
        return context


class OnlineTechnologyFocusFilterView(ListView):
    """
    Like the OnlineDiversityFocusFilterView, but for the TechnologyFocusFilterView.

    NOTE: Both OnlineDiversity and OnlineTechnology FocusFilterViews could inherit from a singular CustomView.
    """
    template_name = "orgs/list.html"
    model = Organization

    def get_queryset(self):
        return Organization.objects.filter(diversity_focus=self.kwargs["technology"])

    def get_context_data(self, **kwargs) -> _context:
        """Set the location to `Online`"""
        context = super().get_context_data(**kwargs)
        context["location"] = "Online"
        return context<|MERGE_RESOLUTION|>--- conflicted
+++ resolved
@@ -62,26 +62,20 @@
     template_name = "home.html"
     model = Organization
 
-<<<<<<< HEAD
+
     def get_queryset(self) -> QuerySet[Organization]:
         """Return the organizations where the is_featured flag is True."""
         return self.model.objects.filter(is_featured=True) \
             .exclude(parent=None).values('parent__name', 'parent__slug') \
             .distinct().order_by()
 
-    def get_context_data(self, **kwargs):
-=======
-    def get_context_data(self, **kwargs) -> _context:
-        """
-        Add featured_orgs, their parents, and the map trigger for `is_featured` flag
-
-        context values added:
-            featured_orgs (list): A list of featured organizations #TODO: #28 make this the queryset using `def get_queryset()`
+    def get_context_data(self, **kwargs) -> _context:
+        """
+        Add aggregations from the object_list and the map API call trigger for `is_featured=True`
         """        
->>>>>>> 8b8a3c43
-        context = super().get_context_data(**kwargs)
-
-        # Could this be the queryset since the aggs is still a queryset?
+
+        context = super().get_context_data(**kwargs)
+
         context['aggs'] = [self.model.objects.get(name=obj['parent__name']) for obj in self.object_list]
         context["map"] = "is_featured=True"
         context["AZURE_MAPS_KEY"] = settings.AZURE_MAPS_KEY
