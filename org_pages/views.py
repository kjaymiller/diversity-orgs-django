--- conflicted
+++ resolved
@@ -281,15 +281,10 @@
             dict[str, Any]: The initial data to pass into the form.
         """
         initial = super().get_initial(*args, **kwargs)
-<<<<<<< HEAD
         initial["diversity"] = (", ").join([x.name for x in self.object.diversity.all()])
         initial["technology"] = (", ").join([x.name for x in self.object.technology.all()])
         initial["organizers"] = (", ").join([x.email for x in self.object.organizers.all()])
-=======
-        initial["diversity_focus"] = (", ").join([x.name for x in self.object.diversity_focus.all()])
-        initial["technology_focus"] = (", ").join([x.name for x in self.object.technology_focus.all()])
-        initial["organizers"] = (", ").join([x.email for x in self.object.organizers.all()]) # TODO: #22 REMOVE NEED FOR THIS
->>>>>>> a8c7e629
+
         if self.object.location:
             location_fields = (
                 self.object.location.name,
@@ -592,20 +587,9 @@
     model = Organization
     paginate_by: int = 25
 
-<<<<<<< HEAD
     def get_queryset(self):
         """Filter by technology focus and location if provided."""
         orgs = Organization.objects.filter(technology__name__iexact=self.kwargs["technology"])
-=======
-    def get_queryset(self) -> dict[str, Any]:
-        """
-        Filter the organizations by the technology focus and optionally the location.
-
-        Returns:
-            object: QuerySet of organizations
-        """
-        orgs = Organization.objects.filter(technology_focus__name__iexact=self.kwargs["technology"])
->>>>>>> a8c7e629
         
         if location:=self.request.GET.get('location', None):
             return orgs.filter(location__pk=location)
@@ -635,7 +619,7 @@
         return context
 
 
-<<<<<<< HEAD
+
 class OnlineTagFilterView(ListView):
     TAG_OPTIONS = {
         "diversity": DiversityFocus,
@@ -654,7 +638,7 @@
         
         else:
             raise Http404("Tag not found.")
-=======
+
 class OnlineDiversityFocusFilterView(ListView):
     """
     A filterview ListViews but for when the organization is online_only
@@ -668,7 +652,6 @@
     def get_queryset(self) -> dict[str, Any]:
         """Filter the organizations by the online_only and optionally the location."""
         return Organization.objects.filter(online_only=True).filter(diversity_focus=self.kwargs["diversity"])
->>>>>>> a8c7e629
 
     def get_context_data(self, **kwargs) -> _context:
         """Set the location to `Online`"""
@@ -684,11 +667,6 @@
                 **{tag['name']: tag['value']}
         )
 
-
-<<<<<<< HEAD
-# class OnlineDiversityFocusFilterView(_OnlineTagFilterView):
-#     pass
-=======
 class OnlineTechnologyFocusFilterView(ListView):
     """
     Like the OnlineDiversityFocusFilterView, but for the TechnologyFocusFilterView.
@@ -697,24 +675,8 @@
     """
     template_name = "orgs/list.html"
     model = Organization
->>>>>>> a8c7e629
-
-# class OnlineTechnologyFocusFilterView(ListView):
-#     template_name = "orgs/list.html"
-#     model = Organization
-
-<<<<<<< HEAD
-#     def get_queryset(self):
-#         return Organization.objects.filter(diversity=self.kwargs["technology"])
-
-#     def get_context_data(self, **kwargs):
-#         context = super().get_context_data(**kwargs)
-#         context["location"] = "Online"
-#         return context
-=======
-    def get_context_data(self, **kwargs) -> _context:
-        """Set the location to `Online`"""
+
+    def get_context_data(self, **kwargs) -> _context:
         context = super().get_context_data(**kwargs)
         context["location"] = "Online"
-        return context
->>>>>>> a8c7e629
+        return context